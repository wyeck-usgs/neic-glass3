#include <json.h>
#include <string>
#include <memory>
#include <utility>
#include <algorithm>
#include <vector>
#include <map>
#include <ctime>
#include <random>
#include "Date.h"
#include "Site.h"
#include "Pick.h"
#include "Correlation.h"
#include "Hypo.h"
#include "Glass.h"
#include "Web.h"
#include "SiteList.h"
#include "PickList.h"
#include "HypoList.h"
#include "CorrelationList.h"
#include "Logit.h"
#include "Pid.h"

namespace glasscore {

// sort functions
bool sortHypo(const std::pair<double, std::string> &lhs,
				const std::pair<double, std::string> &rhs) {
	if (lhs.first < rhs.first)
		return (true);

	return (false);
}

// ---------------------------------------------------------CHypoList
CHypoList::CHypoList(int numThreads, int sleepTime, int checkInterval) {
	// seed the random number generator
	std::random_device randomDevice;
	m_RandomGenerator.seed(randomDevice());

	// setup threads
	m_bRunProcessLoop = true;
	m_iNumThreads = numThreads;
	m_iSleepTimeMS = sleepTime;
	m_iStatusCheckInterval = checkInterval;
	std::time(&tLastStatusCheck);

	clear();

	// create threads
	for (int i = 0; i < m_iNumThreads; i++) {
		// create thread
		vProcessThreads.push_back(std::thread(&CHypoList::processHypos, this));

		// add to status map if we're tracking status
		if (m_iStatusCheckInterval > 0) {
			m_StatusMutex.lock();
			m_ThreadStatusMap[vProcessThreads[i].get_id()] = true;
			m_StatusMutex.unlock();
		}
	}
}

// ---------------------------------------------------------~CHypoList
CHypoList::~CHypoList() {
	// disable status checking
	m_StatusMutex.lock();
	m_ThreadStatusMap.clear();
	m_StatusMutex.unlock();

	// signal threads to finish
	m_bRunProcessLoop = false;

	// wait for threads to finish
	for (int i = 0; i < vProcessThreads.size(); i++) {
		vProcessThreads[i].join();
	}

	// clean up everything else
	clear();
}

// ---------------------------------------------------------clear
void CHypoList::clear() {
	std::lock_guard < std::recursive_mutex > hypoListGuard(m_HypoListMutex);

	clearHypos();
	pGlass = NULL;
}

// ---------------------------------------------------------clearHypos
void CHypoList::clearHypos() {
	std::lock_guard < std::mutex > queueGuard(m_QueueMutex);
	qFifo.clear();

	std::lock_guard < std::recursive_mutex > listGuard(m_vHypoMutex);
	vHypo.clear();
	mHypo.clear();

	// reset nHypo
	nHypo = 0;
	nHypoTotal = -1;
	nHypoMax = 100;
}

// ---------------------------------------------------------Dispatch
// ---------------------------------------------------------indexHypo
int CHypoList::indexHypo(double tOrg) {
	std::lock_guard < std::recursive_mutex > listGuard(m_vHypoMutex);

	// handle empty vector case
	if (vHypo.size() == 0) {
		// return -2 to indicate empty vector
		return (-2);
	}

	double tFirstOrg = vHypo[0].first;

	// handle origin earlier than first element case
	// time is earlier than first origin
	if (tOrg < tFirstOrg) {
		// return -1 to indicate earlier than first element
		return (-1);
	}

	// handle case that the origin is later than last element
	int i1 = 0;
	int i2 = vHypo.size() - 1;
	double tLastOrg = vHypo[i2].first;
	// time is after last origin
	if (tOrg >= tLastOrg) {
		return (i2);
	}

	// search for insertion point within vector
	// using a binary search
	// while upper minus lower bounds is greater than one
	while ((i2 - i1) > 1) {
		// compute current origin index
		int ix = (i1 + i2) / 2;
		double tCurrentOrg = vHypo[ix].first;

		// if time is before current origin
		if (tCurrentOrg > tOrg) {
			// new upper bound is this index
			i2 = ix;
		} else {  // if (tCurrentOrg <= tOrg)
			// if time is after or equal to current origin
			// new lower bound is this index
			i1 = ix;
		}
	}

	// return the last lower bound as the insertion point
	return (i1);
}

// ---------------------------------------------------------listPicks
void CHypoList::listHypos() {
	std::lock_guard < std::recursive_mutex > listGuard(m_vHypoMutex);

	int n = 0;
	char sLog[1024];

	// for each hypo
	for (auto p : vHypo) {
		// list it
		snprintf(sLog, sizeof(sLog), "%d: %.2f %s", n++, p.first,
					p.second.c_str());
		glassutil::CLogit::Out(sLog);
	}
}

// ---------------------------------------------------------pushFifo
int CHypoList::pushFifo(std::shared_ptr<CHypo> hyp) {
	std::lock_guard < std::mutex > queueGuard(m_QueueMutex);
	// nullcheck
	if (hyp == NULL) {
		glassutil::CLogit::log(glassutil::log_level::error,
								"CHypoList::pushFifo: NULL hypo provided.");

		// return the current size of the queue
		int size = qFifo.size();

		return (size);
	}

	// get this hypo's id
	std::string pid = hyp->getPid();

	// don't add a hypo to the queue that isn't in the list
	m_vHypoMutex.lock();
	std::shared_ptr<CHypo> existingHypo = mHypo[pid];
	m_vHypoMutex.unlock();

	if (existingHypo == NULL) {
		// return the current size of the queue
		int size = qFifo.size();

		return(size);
	}

	// is this id already on the queue?
	if (std::find(qFifo.begin(), qFifo.end(), pid) == qFifo.end()) {
		// it is not, add it
		qFifo.push_back(pid);
	}

	// return the current size of the queue
	int size = qFifo.size();

	glassutil::CLogit::log(
			glassutil::log_level::debug,
			"CHypoList::pushFifo: sPid:" + pid + " " + std::to_string(size)
					+ " hypos in queue.");

	return (size);
}

// ---------------------------------------------------------popFifo
bool CHypoList::dispatch(std::shared_ptr<json::Object> com) {
	// null check json
	if (com == NULL) {
		glassutil::CLogit::log(
				glassutil::log_level::error,
				"CHypoList::dispatch: NULL json communication.");
		return (false);
	}

	// check for a command
	if (com->HasKey("Cmd")
			&& ((*com)["Cmd"].GetType() == json::ValueType::StringVal)) {
		// dispatch to appropriate function based on Cmd value
		json::Value v = (*com)["Cmd"].ToString();

		// clear all hypos
		if (v == "ClearGlass") {
			clearHypos();

			// ClearGlass is also relevant to other glass
			// components, return false so they also get a
			// chance to process it
			return (false);
		}

		// a hypo message has been requested
		if (v == "ReqHypo") {
			return (reqHypo(com));
		}
	}

	// this communication was not handled
	return (false);
}

std::shared_ptr<CHypo> CHypoList::popFifo() {
	// std::lock_guard<std::mutex> queueGuard(m_QueueMutex);
	m_QueueMutex.lock();

	// Pop first hypocenter off processing fifo
	// is there anything on the queue?
	if (qFifo.size() < 1) {
		// nope
		m_QueueMutex.unlock();
		return (NULL);
	}

	// get the first id on the queue
	std::string pid = qFifo.front();

	// remove the first id from the queue now that we have it
	qFifo.erase(qFifo.begin());

	m_QueueMutex.unlock();

	m_vHypoMutex.lock();

	// use the map to get the hypo based on the id
	std::shared_ptr<CHypo> hyp = mHypo[pid];

	m_vHypoMutex.unlock();

	// return the hypo
	return (hyp);
}

int CHypoList::getFifoSize() {
	std::lock_guard < std::mutex > queueGuard(m_QueueMutex);

	// return the current size of the queue
	int size = qFifo.size();
	return (size);
}

// ---------------------------------------------------------addHypo
bool CHypoList::addHypo(std::shared_ptr<CHypo> hypo, bool scheduleProcessing) {
	std::lock_guard < std::recursive_mutex > listGuard(m_vHypoMutex);

	// nullcheck
	if (hypo == NULL) {
		glassutil::CLogit::log(glassutil::log_level::error,
								"CHypoList::addHypo: NULL hypo provided.");

		return (false);
	}

	// set some basic hypo values from pGlass if we have it
	if (pGlass) {
		hypo->setGlass(pGlass);
		hypo->setCutFactor(pGlass->getCutFactor());
		hypo->setCutPercentage(pGlass->getCutPercentage());
		hypo->setCutMin(pGlass->getCutMin());
	}

	// Add hypo to cache (mHypo) and time sorted
	// index (vHypo). If vHypo has reached its
	// maximum capacity (nHypoMax), then the
	// first hypo in the vector is removed and the
	// corresponding entry in the cache is erased.
	nHypoTotal++;
	nHypo++;

	// get maximum number of hypos
	// use max picks from pGlass if we have it
	if (pGlass) {
		nHypoMax = pGlass->getHypoMax();
	}

	// create pair for insertion
	std::pair<double, std::string> p(hypo->getTOrg(), hypo->getPid());

	// remove oldest hypo if this new one
	// pushes us over the limit
	if (vHypo.size() == nHypoMax) {
		// get first hypo in vector
		std::pair<double, std::string> pdx;
		pdx = vHypo[0];
		std::shared_ptr<CHypo> firstHypo = mHypo[pdx.second];

		// remove it
		remHypo(firstHypo, false);

		glassutil::CLogit::log(
				glassutil::log_level::debug,
				"CHypoList::addHypo: Current: "
						+ std::to_string(static_cast<int>(vHypo.size()))
						+ " Max: " + std::to_string(nHypoMax)
						+ " Removing Hypo: " + pdx.second);

		// create expiration message
		std::shared_ptr<json::Object> expire = std::make_shared < json::Object
				> (json::Object());
		(*expire)["Cmd"] = "Expire";
		(*expire)["Pid"] = pdx.second;

		// send message
		if (pGlass) {
			pGlass->send(expire);
		}
	}

	// Insert new hypo in proper time sequence into hypo vector
	// get the index of the new hypo
	int ihypo = indexHypo(hypo->getTOrg());
	switch (ihypo) {
		case -2:
			// Empty vector, just add it
			vHypo.push_back(p);
			break;
		case -1:
			// hypo is before any others, insert at beginning
			vHypo.insert(vHypo.begin(), p);
			break;
		default:
			// hypo is somewhere in vector
			if (ihypo == vHypo.size() - 1) {
				// hypo is after all other hypos, add to end
				vHypo.push_back(p);
			} else {
				// find where the hypo should be inserted
				auto it = std::next(vHypo.begin(), ihypo + 1);

				// insert at that location
				vHypo.insert(it, p);
			}
			break;
	}
	// add to hypo map
	mHypo[hypo->getPid()] = hypo;

	// Schedule this hypo for refinement. Note that this
	// hypo will be the first one in the queue, and will be the
	// first one processed.
	if (scheduleProcessing == true) {
		pushFifo(hypo);
	}

	// done
	return (true);
}

// ---------------------------------------------------------remHypo
// Remove and unmap Hypocenter from vector, map, and pick
void CHypoList::remHypo(std::shared_ptr<CHypo> hypo, bool reportCancel) {
	m_vHypoMutex.lock();

	// nullcheck
	if (hypo == NULL) {
		glassutil::CLogit::log(glassutil::log_level::error,
								"CHypoList::remHypo: NULL hypo provided.");

		return;
	}

	// get the id
	std::string pid = hypo->getPid();

	// unlink all the hypo's data
	hypo->clearPicks();
	hypo->clearCorrelations();

	// erase this hypo from the vector
	// search through all hypos
	for (int iq = 0; iq < vHypo.size(); iq++) {
		// get current hypo
		auto q = vHypo[iq];

		// if the current hypo matches the id of the
		// hypo to delete
		if (q.second == pid) {
			// erase this hypo
			vHypo.erase(vHypo.begin() + iq);
			// Send cancellation message for this hypo if we've sent an event
				// message
				if (reportCancel == true) {
					if (hypo->getEvent()) {
						// create cancellation message
						std::shared_ptr<json::Object> cancel = std::make_shared
								< json::Object > (json::Object());
						(*cancel)["Cmd"] = "Cancel";
						(*cancel)["Pid"] = pid;

						// send message
						if (pGlass) {
							pGlass->send(cancel);
						}
					}
				}
			// done
			break;
		}
	}

	// erase this hypo from the map
	mHypo.erase(pid);

	m_vHypoMutex.unlock();
}

// ---------------------------------------------------------findHypo
std::shared_ptr<CHypo> CHypoList::findHypo(double t1, double t2) {
	std::lock_guard < std::recursive_mutex > listGuard(m_vHypoMutex);

	// don't bother if the list is empty
	if (vHypo.size() == 0) {
		return (NULL);
	}

	// get the index of the starting time of the selection range
	int ix1 = indexHypo(t1);

	// check starting index
	if (ix1 < 0) {
		// start time is before start of list, set to first index
		ix1 = 0;
	}

	if (ix1 >= vHypo.size()) {
		// starting index is greater than or equal to the size of the list,
		// no hypos to find
		return (NULL);
	}

	// get the index of the ending time of the selection range
	int ix2 = indexHypo(t2);

	// check ending index
	if (ix2 < 0) {
		return (NULL);
	}

	// based on the the next index after the starting index, check for a valid
	// hypo that doesn't exceed the end of the time range
	if (vHypo[ix1 + 1].first < t2) {
		// the hypo is not past the ending time of the selection range
		// get the id
		std::string pid = vHypo[ix1 + 1].second;

		// using the id, return the hypo
		return (mHypo[pid]);
	}

	// no valid hypo found
	return (NULL);
}
// ---------------------------------------------------------getHypos
std::vector<std::weak_ptr<CHypo>> CHypoList::getHypos(double t1, double t2) {
	std::vector<std::weak_ptr<CHypo>> hypos;
	std::lock_guard<std::recursive_mutex> listGuard(m_vHypoMutex);

	if (t1 == t2) {
		return (hypos);
	}

	// don't bother if the list is empty
	if (vHypo.size() == 0) {
		return (hypos);
	}

	// get the index of the starting time of the selection range
	int ix1 = indexHypo(t1);

	// check starting index
	if (ix1 < 0) {
		// start time is before start of list, set to first index
		ix1 = 0;
	}

	if (ix1 >= vHypo.size()) {
		// starting index is greater than or equal to the size of the list,
		// no hypos to find
		return (hypos);
	}

	// get the index of the ending time of the selection range
	int ix2 = indexHypo(t2);

	// check ending index
	if (ix2 <= 0) {
		// end time is before the start of the list
		// no hypos to find
		return (hypos);
	}

	// for each hypo in the list within the
	// time range
	for (int it = ix1; it <= ix2; it++) {
		// get this hypo id
		std::string pid = vHypo[it].second;

		std::shared_ptr<CHypo> aHypo = mHypo[pid];

		if (aHypo != NULL) {
			std::weak_ptr<CHypo> awHypo = mHypo[pid];

			// add to the list of hypos
			hypos.push_back(awHypo);
		}
	}

	// return the list of hypos we found
	return (hypos);
}

/*
// --------------------------------------------------------eatEvents
bool CHypoList::eatEvents(std::shared_ptr<CHypo> hypo) {
	std::lock_guard < std::recursive_mutex > listGuard(m_vHypoMutex);

	if (pGlass == NULL) {
			glassutil::CLogit::log(glassutil::log_level::error,
									"CHypoList::eventEater: NULL pGlass.");
			return (false);
		}

		// are there any hypos to associate with?
		if (vHypo.size() < 1) {
			// nope
			return (false);
		}

}
*/
// --------------------------------------------------mergeCloseEvents
bool CHypoList::mergeCloseEvents(std::shared_ptr<CHypo> hypo) {
	std::lock_guard < std::recursive_mutex > listGuard(m_vHypoMutex);

	if (pGlass == NULL) {
		glassutil::CLogit::log(glassutil::log_level::error,
								"CHypoList::merge: NULL pGlass.");
		return (false);
	}

	// are there any hypos to associate with?
	if (vHypo.size() < 1) {
		// nope
		return (false);
	}

	// Make sure hypo is in good shape
	if (hypo->getBayes() < hypo->getThresh() || hypo->getVPickSize()
			< hypo->getCut() ) {
		return (false);
	}

	char sLog[1024];  // logging string
	double distanceCut = 1.5;  // distance difference to try merging events
							   // in degrees
	double timeCut = 30.;  // origin time difference to merge events
	double delta;  // this holds delta distance

	// this events pick list
	auto hVPick = hypo->getVPick();

	// set up a geo object for this hypo
	glassutil::CGeo geo;
	geo.setGeographic(hypo->getLat(), hypo->getLon(), 6371.0);

	// this will hold the hypo are comparing to
	std::shared_ptr<CHypo> hypo2;

	// get the index of the first hypo in the list
	int itHypo = indexHypo(hypo->getTOrg());

	// Get the index of the first possible match based on time
	int it1 = indexHypo(hypo->getTOrg() - timeCut);

	// check to see the index indicates that the time is before the
	// start of the hypo list
	if (it1 < 0) {
		// set the starting index to the beginning of the hypo list
		it1 = 0;
	}

	// get the index of the second possible match
	int it2 = indexHypo(hypo->getTOrg() + timeCut);

	// for each hypo in the list within the
	// time range
	for (int it = it1; it <= it2; it++) {
		// check to make sure the index is not the same as this hypo
		if (it != itHypo) {
			// get this hypo id
			std::string pid = vHypo[it].second;
			// get this hypo based on the id
			hypo2 = mHypo[pid];

			// make sure this hypo is resolved and get data
			// wyeck - Really we should lock this for best practice
			resolve(hypo2);
			auto h2VPick = hypo2->getVPick();
			hypo2->localize();

			// check to make sure that the hypo2 has a stack
			if (hypo2->getBayes() < hypo2->getThresh() || hypo2->getVPickSize()
					< hypo2->getCut() ) {
				continue;
			}

			// check time difference
			double diff = hypo->getTOrg() - hypo2->getTOrg();
			if (diff < 0.) {
				diff = diff * -1.;
			}
			if (diff < timeCut && pid != hypo->getPid()) {
				glassutil::CGeo geo2;
				geo2.setGeographic(hypo2->getLat(), hypo2->getLon(), 6371.0);

				// check distance between events
				delta = geo.delta(&geo2) / DEG2RAD;

				if (delta < distanceCut) {
					// Log info on two events
					snprintf(
							sLog, sizeof(sLog),
							"CHypoList::merge: Testing merger of %s and %s\n",
							hypo->getPid().c_str(), hypo2->getPid().c_str());
					glassutil::CLogit::log(sLog);

					snprintf(
							sLog, sizeof(sLog),
							"CHypoList::merge: %s: %.3f, %.3f, %.3f, %.3f\n",
							hypo->getPid().c_str(), hypo->getLat(),
							hypo->getLon(), hypo->getZ(), hypo->getTOrg());
					glassutil::CLogit::log(sLog);

					snprintf(
							sLog, sizeof(sLog),
							"CHypoList::merge: %s: %.3f, %.3f, %.3f, %.3f\n",
							hypo2->getPid().c_str(), hypo2->getLat(),
							hypo2->getLon(), hypo2->getZ(), hypo2->getTOrg());
					glassutil::CLogit::log(sLog);

					// create a new merged event hypo3
					std::shared_ptr<CHypo> hypo3 =
							std::make_shared < CHypo
									> ((hypo2->getLat() + hypo->getLat()) / 2., (hypo2
											->getLon() + hypo->getLon()) / 2., (hypo2
											->getZ() + hypo->getZ()) / 2., (hypo2
											->getTOrg() + hypo->getTOrg()) / 2.,
											glassutil::CPid::pid(), "Merged Hypo", 0.0, hypo
											->getThresh(), hypo->getCut(), hypo
											->getTrv1(), hypo->getTrv2(), pGlass
											->getTTT(), distanceCut * 111.12);

					// set hypo glass pointer and such
					hypo3->setGlass(pGlass);
					hypo3->setCutFactor(pGlass->getCutFactor());
					hypo3->setCutPercentage(pGlass->getCutPercentage());
					hypo3->setCutMin(pGlass->getCutMin());

					// add all picks for other two events

					for (auto pick : hVPick) {
						hypo3->addPick(pick);
					}

					for (auto pick : h2VPick) {
						hypo3->addPick(pick);
					}

					// First localization attempt after nucleation
					// make 3 passes
					hypo3->anneal(10000, (distanceCut / 2.) * 111.1,
									(distanceCut / 10.) * 111.1, (timeCut / 2.),
									.1);

					hypo3->anneal(10000, (distanceCut / 2.) * 111.1,
									(distanceCut / 10.) * 111.1, (timeCut / 2.),
									.1);

					hypo3->anneal(10000, (distanceCut / 2.) * 111.1,
									(distanceCut / 100.) * 111.1,
									(timeCut / 2.), .1);

					// try to grab more picks
					if (pGlass->getPickList()->scavenge(hypo3)) {
						// relocate the hypo
						hypo3->localize();
					}

					// Remove picks that no longer fit
					if (hypo3->prune()) {
						// relocate the hypo
						hypo3->localize();
					}

					int npick = hypo3->getVPickSize();

					snprintf(
							sLog,
							sizeof(sLog),
							"CHypoList::merge: -- data new event %s which"
							" associated %d picks of %d potential picks/n"
							"CHypoList::merge:    New Bayes %.3f, old bayes"
							"%.3f and %.3f",
							hypo3->getPid().c_str(), npick,
							(hypo->getVPickSize() + hypo2->getVPickSize()),
							hypo3->getBayes(), hypo->getBayes(),
							hypo2->getBayes());

					glassutil::CLogit::log(sLog);

					// check that bayestack is at least 85% of sum of others
					if (hypo3->getBayes()
							> (.85 * (hypo->getBayes() + hypo2->getBayes()))) {
						snprintf(
								sLog,
								sizeof(sLog),
								"CHypoList::merge: -- keeping new event %s which"
								" associated %d picks of %d potential picks/n"
								"CHypoList::merge:     "
								"New Bayes %.3f, old bayes %.3f and %.3f",
								hypo3->getPid().c_str(), npick,
								(hypo->getVPickSize() + hypo2->getVPickSize()),
								hypo3->getBayes(), hypo->getBayes(),
								hypo2->getBayes());
						glassutil::CLogit::log(sLog);

						snprintf(sLog, sizeof(sLog),
									" ** Canceling merged event %s\n",
									hypo->getPid().c_str());
						glassutil::CLogit::Out(sLog);
						remHypo(hypo);

						snprintf(sLog, sizeof(sLog),
									" ** Canceling merged event %s\n",
									hypo2->getPid().c_str());
						glassutil::CLogit::Out(sLog);
						remHypo(hypo2);

						// add merged hypo to hypolist
						pGlass->getHypoList()->addHypo(hypo3);

						return (true);
					} else {
						// else delete potential new events
						snprintf(
								sLog,
								sizeof(sLog),
								"CHypoList::merge: -- canceling potential new"
								" event %s which associated %d picks of %d"
								" potential picks",
								hypo3->getPid().c_str(),
								npick,
								(static_cast<int>(hypo->getVPickSize())
								    + static_cast<int>(hypo2->getVPickSize())));
						glassutil::CLogit::log(sLog);
					}
				}
			}
		}
	}

	return (false);
}

// ---------------------------------------------------------associate
bool CHypoList::associate(std::shared_ptr<CPick> pk) {
<<<<<<< HEAD
	// std::lock_guard<std::recursive_mutex> listGuard(m_vHypoMutex);
=======
	std::lock_guard < std::recursive_mutex > listGuard(m_vHypoMutex);
>>>>>>> 6c714018

	// nullcheck
	if (pk == NULL) {
		glassutil::CLogit::log(glassutil::log_level::warn,
								"CHypoList::associate: NULL pick provided.");

		return (false);
	}

	if (pGlass == NULL) {
		glassutil::CLogit::log(glassutil::log_level::error,
								"CHypoList::associate: NULL pGlass.");
		return (false);
	}

<<<<<<< HEAD
	std::vector<std::shared_ptr<CHypo>> viper;
=======
	// are there any hypos to associate with?
	if (vHypo.size() < 1) {
		glassutil::CLogit::log(
				glassutil::log_level::debug,
				"CHypoList::associate NOASSOC idPick:"
						+ std::to_string(pk->getIdPick()) + "; No Hypos");
		// nope
		return (false);
	}

	std::string pid;
	std::vector < std::shared_ptr < CHypo >> viper;
>>>>>>> 6c714018

	// compute the list of hypos to associate with
	// (a potential hypo must be before the pick we're associating)
	// use the pick time minus 2400 seconds to compute the starting index
	// NOTE: Hard coded time delta
	std::vector<std::weak_ptr<CHypo>> hypoList = getHypos(pk->getTPick() - 2400,
															pk->getTPick());

	// make sure we got any hypos
	if (hypoList.size() == 0) {
		glassutil::CLogit::log(
				glassutil::log_level::debug,
				"CHypoList::associate NOASSOC idPick:"
						+ std::to_string(pk->getIdPick())
						+ "; No Usable Hypos");
		// nope
		return (false);
	}

	std::string pidmax;
	double sdassoc = pGlass->getSdAssociate();

	// for each hypo in the list within the time range
	for (int i = 0; i < hypoList.size(); i++) {
		// make sure hypo is still valid before associating
		if (std::shared_ptr<CHypo> hyp = hypoList[i].lock()) {
			// check to see if the pick will associate with
			// this hypo
			// NOTE: The sigma value passed into associate is hard coded
			if (hyp->associate(pk, 1.0, sdassoc)) {
				// add to the list of hypos this pick can associate with
				viper.push_back(hyp);

				// remember this id for later
				pidmax = hyp->getPid();
			}
		}
	}

	// there were no hypos that the pick associated with
	if (viper.size() < 1) {
		glassutil::CLogit::log(
				glassutil::log_level::debug,
				"CHypoList::associate NOASSOC idPick:"
						+ std::to_string(pk->getIdPick()));

		return (false);
	}

	// there was only one hypo that the pick associated with
	if (viper.size() == 1) {
		// get the lucky hypo
		std::shared_ptr<CHypo> hyp = mHypo[pidmax];

		// log
		/*
		 char sLog[1024];
		 snprintf(
		 sLog, sizeof(sLog), "ASS %s %s %s (%d)\n",
		 hyp->getPid().c_str(),
		 glassutil::CDate::encodeDateTime(pk->getTPick()).c_str(),
		 pk->getSite()->getScnl().c_str(),
		 static_cast<int>(hyp->getVPickSize()));
		 glassutil::CLogit::Out(sLog);
		 */

		// link the pick to the hypo
		pk->addHypo(hyp, "", true);

		// link the hypo to the pick
		hyp->addPick(pk);

		glassutil::CLogit::log(
				glassutil::log_level::debug,
				"CHypoList::associate (pick) sPid:" + hyp->getPid()
						+ " resetting cycle count due to new association");

		// reset the cycle count
		hyp->setCycle(0);

		// add to the processing queue
		pushFifo(hyp);

		glassutil::CLogit::log(
				glassutil::log_level::debug,
				"CHypoList::associate ASSOC idPick:"
						+ std::to_string(pk->getIdPick()) + "; numHypos:1");

		// the pick was associated
		return (true);
	}

	// For each hypo that the pick could associate with
	for (auto q : viper) {
		glassutil::CLogit::log(
				glassutil::log_level::debug,
				"CHypoList::associate (pick) sPid:" + q->getPid()
						+ " resetting cycle count due to new association");

		// reset the cycle count
		q->setCycle(0);

		// add the hypo to the processing queue
		// note that we didn't link the pick to any hypos
		pushFifo(q);
	}

	glassutil::CLogit::log(
			glassutil::log_level::debug,
			"CHypoList::associate ASSOC idPick:"
					+ std::to_string(pk->getIdPick()) + "; numHypos:"
					+ std::to_string(viper.size()));

	// the pick was associated
	return (true);
}

// ---------------------------------------------------------associate
bool CHypoList::associate(std::shared_ptr<CCorrelation> corr) {
	std::lock_guard < std::recursive_mutex > listGuard(m_vHypoMutex);

	// nullcheck
	if (corr == NULL) {
		glassutil::CLogit::log(
				glassutil::log_level::warn,
				"CHypoList::associate: NULL correlation provided.");

		return (false);
	}

	if (pGlass == NULL) {
		glassutil::CLogit::log(glassutil::log_level::error,
								"CHypoList::associate: NULL pGlass.");
		return (false);
	}

	// are there any hypos to associate with?
	if (vHypo.size() < 1) {
		// nope
		return (false);
	}

	std::shared_ptr<CHypo> hyp;
	std::string pid;
	bool bass = false;
	std::vector < std::shared_ptr < CHypo >> viper;

	// compute the index range to search for hypos to associate with
	// (a potential hypo must be before the pick we're associating)
	// use the correlation time minus correlationMatchingTWindow to compute the
	// starting index
	// NOTE: There is a potential issue with this. The time sequence order of
	// vHypo is based on the initial value of tOrg when the hypo is first added
	// to the list. Various processing steps (relocation, etc) could change
	// the tOrg, but vHypo is never resorted. Caryl agrees that there
	// *could* be issues here, but has no idea how significant they are.
	// Could affect association to splits with similar origin times.
	int it1 = indexHypo(
			corr->getTCorrelation() - pGlass->getCorrelationMatchingTWindow());

	// check to see the index indicates that the time is before the
	// start of the hypo list
	if (it1 < 0) {
		// set the starting index to the beginning of the hypo list
		it1 = 0;
	}

	// get the ending index based on the correlation time plus
	// correlationMatchingTWindow
	int it2 = indexHypo(
			corr->getTCorrelation() + pGlass->getCorrelationMatchingTWindow());

	std::string pidmax;

	// for each hypo in the list within the
	// time range
	for (int it = it1; it <= it2; it++) {
		// get this hypo id
		pid = vHypo[it].second;

		// get this hypo based on the id
		hyp = mHypo[pid];

		// check to see if the correlation will associate with
		// this hypo
		if (hyp->associate(corr, pGlass->getCorrelationMatchingTWindow(),
							pGlass->getCorrelationMatchingXWindow())) {
			// add to the list of hypos this correlation can associate with
			viper.push_back(hyp);

			// remember this id for later
			pidmax = hyp->getPid();
		}
	}

	// there were no hypos that the correlation associated with
	if (viper.size() < 1) {
		return (false);
	}

	// there was only one hypo that the correlation associated with
	if (viper.size() == 1) {
		// get the lucky hypo
		hyp = mHypo[pidmax];

		// log
		/*
		 char sLog[1024];
		 snprintf(
		 sLog,
		 sizeof(sLog),
		 "C-ASS %s %s %s (%d)\n",
		 hyp->getPid().substr(0, 4).c_str(),
		 glassutil::CDate::encodeDateTime(corr->getTCorrelation())
		 .c_str(),
		 corr->getSite()->getScnl().c_str(),
		 static_cast<int>(hyp->getVCorrSize()));
		 glassutil::CLogit::Out(sLog);
		 */

		// link the correlation to the hypo
		corr->addHypo(hyp, "", true);

		// link the hypo to the correlation
		hyp->addCorrelation(corr);

		glassutil::CLogit::log(
				glassutil::log_level::debug,
				"CHypoList::associate (correlation) sPid:" + hyp->getPid()
						+ " resetting cycle count due to new association");

		// reset the cycle count
		hyp->setCycle(0);

		// add to the processing queue
		pushFifo(hyp);

		// the pick was associated
		return (true);
	}

	// For each hypo that the correlation could associate with
	for (auto q : viper) {
		glassutil::CLogit::log(
				glassutil::log_level::debug,
				"CHypoList::associate (correlation) sPid:" + q->getPid()
						+ " resetting cycle count due to new association");

		// reset the cycle count
		q->setCycle(0);

		// add the hypo to the processing queue
		// note that we didn't link the correlation to any hypos
		pushFifo(q);
	}

	// the pick was associated
	return (true);
}

// ---------------------------------------------------------resolve
bool CHypoList::resolve(std::shared_ptr<CHypo> hyp) {
	std::lock_guard < std::recursive_mutex > listGuard(m_vHypoMutex);

	// null checks
	if (hyp == NULL) {
		glassutil::CLogit::log(glassutil::log_level::warn,
								"CHypoList::resolve: NULL hypo provided.");

		return (false);
	}

	if (pGlass == NULL) {
		glassutil::CLogit::log(glassutil::log_level::error,
								"CHypoList::resolve: NULL pGlass.");
		return (false);
	}

	// return whether we've changed the pick set
	return (hyp->resolve(hyp));
}

// ---------------------------------------------------------darwin
void CHypoList::darwin() {
	if (pGlass == NULL) {
		return;
	}

	// don't bother if there's nothing to do
	if (getFifoSize() < 1) {
		return;
	}

	// log the cycle count and queue size
	char sLog[1024];

	// update thread status
	setStatus(true);

	// get the next hypo to process
	std::shared_ptr<CHypo> hyp = popFifo();

	// check to see if we got a valid hypo
	if (!hyp) {
		// nothing to process, move on
		return;
	}

	// only allow one thread to process a hypo at at time
	hyp->lockForProcessing();

	try {
		// log the hypo we're working on
		glassutil::CLogit::log(
				glassutil::log_level::debug,
				"CHypoList::darwin Processing Hypo sPid:" + hyp->getPid()
						+ " Cycle:" + std::to_string(hyp->getCycle())
						+ " Fifo Size:" + std::to_string(getFifoSize()));

		// check to see if this hypo is viable.
		if (hyp->cancel()) {
			hyp->unlockAfterProcessing();

			// this hypo is no longer viable
			// log
			glassutil::CLogit::log(
					glassutil::log_level::debug,
					"CHypoList::darwin canceling sPid:" + hyp->getPid()
							+ " processCount:"
							+ std::to_string(hyp->getProcessCount()));

			// remove hypo from the hypo list
			remHypo(hyp);

			sort();

			// done with processing
			return;
		}

		// check to see if we've hit the iCycle Limit for this
		// hypo
		if (hyp->getCycle() >= pGlass->getCycleLimit()) {
			hyp->unlockAfterProcessing();
			// log
			glassutil::CLogit::log(
					glassutil::log_level::debug,
					"CHypoList::darwin skipping sPid:" + hyp->getPid()
							+ " at cycle limit:"
							+ std::to_string(hyp->getCycle())
							+ +" processCount:"
							+ std::to_string(hyp->getProcessCount()));

			return;
		}

		// process this hypocenter
		evolve(hyp);

		hyp->unlockAfterProcessing();

		// resort the hypocenter list to maintain
		// time order
		sort();
	} catch (...) {
		// ensure the hypo is unlocked
		if (hyp->isLockedForProcessing()) {
			hyp->unlockAfterProcessing();
		}

		throw;
	}
}

// ---------------------------------------------------------evolve
bool CHypoList::evolve(std::shared_ptr<CHypo> hyp, int announce) {
	// nullcheck
	if (hyp == NULL) {
		glassutil::CLogit::log(glassutil::log_level::warn,
								"CHypoList::evolve: NULL hypo provided.");
		return (false);
	}
	if (pGlass == NULL) {
		glassutil::CLogit::log(glassutil::log_level::error,
								"CHypoList::evolve: NULL pGlass.");
		return (false);
	}

	std::string pid = hyp->getPid();

	std::chrono::high_resolution_clock::time_point tEvolveStartTime =
			std::chrono::high_resolution_clock::now();

	hyp->incrementProcessCount();
	hyp->setCycle(hyp->getCycle() + 1);

	// initialize breport, gets set to true later if event isn't cancelled.
	// otherwise, in some cases events will not be reported.
	bool breport = false;

	// locate the hypo
	hyp->localize();

	std::chrono::high_resolution_clock::time_point tLocalizeEndTime =
			std::chrono::high_resolution_clock::now();
	double localizeTime = std::chrono::duration_cast<
			std::chrono::duration<double>>(tLocalizeEndTime - tEvolveStartTime)
			.count();


	// Search for any associable picks that match hypo in the pick list
	// NOTE: This uses the hard coded 2400 second scavenge duration default
	if (pGlass->getPickList()->scavenge(hyp)) {
		// we should report this hypo since it has changed
		breport = true;

		// relocate the hypo
		hyp->localize();
	}

	// search for any associable correlations that match hypo in the correlation
	// list
	if (pGlass->getCorrelationList()->scavenge(hyp)) {
		// we should report this hypo since it has changed
		breport = true;

		// relocate the hypo
		hyp->localize();
	}

	std::chrono::high_resolution_clock::time_point tScavengeEndTime =
			std::chrono::high_resolution_clock::now();
	double scavengeTime = std::chrono::duration_cast<
			std::chrono::duration<double>>(tScavengeEndTime - tLocalizeEndTime)
			.count();

	// Ensure all data belong to hypo
	if (resolve(hyp)) {
		// we should report this hypo since it has changed
		breport = true;

		// relocate the hypo
		hyp->localize();
	}

	std::chrono::high_resolution_clock::time_point tResolveEndTime =
			std::chrono::high_resolution_clock::now();
	double resolveTime = std::chrono::duration_cast<
			std::chrono::duration<double>>(tResolveEndTime - tScavengeEndTime)
			.count();

	// Remove data that no longer fit hypo's association criteria
	if (hyp->prune()) {
		// we should report this hypo since it has changed
		breport = true;

		// relocate the hypo
		hyp->localize();
	}

	std::chrono::high_resolution_clock::time_point tPruneEndTime =
			std::chrono::high_resolution_clock::now();
	double pruneTime =
			std::chrono::duration_cast<std::chrono::duration<double>>(
					tPruneEndTime - tResolveEndTime).count();

	// check to see if this hypo is viable.
	if (hyp->cancel()) {
		std::chrono::high_resolution_clock::time_point tCancelEndTime =
				std::chrono::high_resolution_clock::now();
		double cancelTime = std::chrono::duration_cast<
				std::chrono::duration<double>>(tCancelEndTime - tPruneEndTime)
				.count();

		remHypo(hyp);

		std::chrono::high_resolution_clock::time_point tRemoveEndTime =
				std::chrono::high_resolution_clock::now();
		double removeTime = std::chrono::duration_cast<
				std::chrono::duration<double>>(tRemoveEndTime - tCancelEndTime)
				.count();

		double evolveTime = std::chrono::duration_cast<
				std::chrono::duration<double>>(
				tRemoveEndTime - tEvolveStartTime).count();

		glassutil::CLogit::log(
				glassutil::log_level::debug,
				"CHypoList::evolve: Canceled sPid:" + pid + " cycle:"
						+ std::to_string(hyp->getCycle()) + " processCount:"
						+ std::to_string(hyp->getProcessCount())
						+ " Evolve Timing: localizeTime:"
						+ std::to_string(localizeTime) + " scavengeTime:"
						+ std::to_string(scavengeTime) + " resolveTime:"
						+ std::to_string(resolveTime) + " pruneTime:"
						+ std::to_string(pruneTime) + " cancelTime:"
						+ std::to_string(cancelTime) + " removeTime:"
						+ std::to_string(removeTime) + " evolveTime:"
						+ std::to_string(evolveTime));

		// return false since the hypo was canceled.
		return (false);
	}

	std::chrono::high_resolution_clock::time_point tCancelEndTime =
			std::chrono::high_resolution_clock::now();
	double cancelTime =
			std::chrono::duration_cast<std::chrono::duration<double>>(
					tCancelEndTime - tPruneEndTime).count();


	// if event is all good check if proximal events can be merged.
	if (mergeCloseEvents(hyp)) {
		return (false);
	}


	// announce if a correlation has been added to an existing event
	// NOTE: Is there a better way to do this?
	if ((hyp->getCorrAdded() == true)
			&& (hyp->getVPickSize() >= hyp->getCut())) {
		breport = true;
		hyp->setCorrAdded(false);
	} else {
		hyp->setCorrAdded(false);
	}

	// if we're supposed to report
	if (breport || hyp->getProcessCount() <= 1) {
		// if we CAN report
		if (hyp->reportCheck() == true) {
			// report
			hyp->event();
		}
	}

	std::chrono::high_resolution_clock::time_point tReportEndTime =
			std::chrono::high_resolution_clock::now();
	double reportTime =
			std::chrono::duration_cast<std::chrono::duration<double>>(
					tReportEndTime - tCancelEndTime).count();

	// check for and log any miss-linked picks
	hyp->trap();

	std::chrono::high_resolution_clock::time_point tTrapEndTime =
			std::chrono::high_resolution_clock::now();
	double trapTime = std::chrono::duration_cast<std::chrono::duration<double>>(
			tTrapEndTime - tReportEndTime).count();

	double evolveTime =
			std::chrono::duration_cast<std::chrono::duration<double>>(
					tTrapEndTime - tEvolveStartTime).count();

	glassutil::CLogit::log(
			glassutil::log_level::debug,
			"CHypoList::evolve: Finished sPid:" + pid + " cycle:"
					+ std::to_string(hyp->getCycle()) + " processCount:"
					+ std::to_string(hyp->getProcessCount())
					+ " Evolve Timing: localizeTime:"
					+ std::to_string(localizeTime) + " scavengeTime:"
					+ std::to_string(scavengeTime) + " resolveTime:"
					+ std::to_string(resolveTime) + " pruneTime:"
					+ std::to_string(pruneTime) + " cancelTime:"
					+ std::to_string(cancelTime) + " reportTime:"
					+ std::to_string(reportTime) + " trapTime:"
					+ std::to_string(trapTime) + " evolveTime:"
					+ std::to_string(evolveTime));

	// the hypo survived, so return true
	return (true);
}

// ---------------------------------------------------------ReqHypo
bool CHypoList::reqHypo(std::shared_ptr<json::Object> com) {
	std::lock_guard < std::recursive_mutex > listGuard(m_vHypoMutex);

	// null check json
	if (com == NULL) {
		glassutil::CLogit::log(glassutil::log_level::error,
								"CHypoList::reqHypo: NULL json communication.");
		return (false);
	}

	// check cmd
	if (com->HasKey("Cmd")
			&& ((*com)["Cmd"].GetType() == json::ValueType::StringVal)) {
		std::string cmd = (*com)["Cmd"].ToString();

		if (cmd != "ReqHypo") {
			glassutil::CLogit::log(
					glassutil::log_level::warn,
					"HypoList::reqHypo: Non-ReqHypo message passed in.");
			return (false);
		}
	} else if (com->HasKey("Type")
			&& ((*com)["Type"].GetType() == json::ValueType::StringVal)) {
		std::string type = (*com)["Type"].ToString();

		if (type != "ReqHypo") {
			glassutil::CLogit::log(
					glassutil::log_level::warn,
					"HypoList::reqHypo: Non-ReqHypo message passed in.");
			return (false);
		}
	} else {
		glassutil::CLogit::log(
				glassutil::log_level::error,
				"HypoList::reqHypo: Missing required Cmd or Type Key.");
		return (false);
	}

	// pid
	std::string sPid;
	if (com->HasKey("Pid")
			&& ((*com)["Pid"].GetType() == json::ValueType::StringVal)) {
		sPid = (*com)["Pid"].ToString();
	} else {
		glassutil::CLogit::log(glassutil::log_level::error,
								"HypoList::reqHypo: Missing required Pid Key.");
		return (false);
	}

	// get the hypo
	std::shared_ptr<CHypo> hyp = mHypo[sPid];

	// check the hypo
	if (!hyp) {
		return (true);
	}

	// generate the hypo message
	hyp->hypo();

	// done
	return (true);
}

// ---------------------------------------------------------sort
void CHypoList::sort() {
	std::lock_guard < std::recursive_mutex > listGuard(m_vHypoMutex);
	// sort hypos
	std::sort(vHypo.begin(), vHypo.end(), sortHypo);
}

// ---------------------------------------------------------processHypos
void CHypoList::processHypos() {
	glassutil::CLogit::log(glassutil::log_level::debug,
							"CHypoList::processHypos: startup");

	while (m_bRunProcessLoop == true) {
		// make sure we're still running
		if (m_bRunProcessLoop == false)
			break;

		// update thread status
		setStatus(true);

		// run the job
		try {
			darwin();
		} catch (const std::exception &e) {
			glassutil::CLogit::log(
					glassutil::log_level::error,
					"CHypoList::processHypos: Exception during darwin(): "
							+ std::string(e.what()));
			break;
		}

		// give up some time at the end of the loop
		jobSleep();
	}

	setStatus(false);
	glassutil::CLogit::log(glassutil::log_level::debug,
							"CHypoList::processHypos: Thread Exit.");
}

// ---------------------------------------------------------setStatus
void CHypoList::jobSleep() {
	if (m_bRunProcessLoop == true) {
		std::uniform_int_distribution<> distribution(m_iSleepTimeMS / 4,
														m_iSleepTimeMS);
		int sleeptime = distribution(m_RandomGenerator);

		std::this_thread::sleep_for(std::chrono::milliseconds(sleeptime));
	}
}

// ---------------------------------------------------------setStatus
void CHypoList::setStatus(bool status) {
	// update thread status
	m_StatusMutex.lock();
	if (m_ThreadStatusMap.find(std::this_thread::get_id())
			!= m_ThreadStatusMap.end()) {
		m_ThreadStatusMap[std::this_thread::get_id()] = status;
	}
	m_StatusMutex.unlock();
}

// ---------------------------------------------------------statusCheck
bool CHypoList::statusCheck() {
	// if we have a negative check interval,
	// we shouldn't worry about thread status checks.
	if (m_iStatusCheckInterval < 0)
		return (true);

	// thread is dead if we're not running
	if (m_bRunProcessLoop == false) {
		glassutil::CLogit::log(
				glassutil::log_level::warn,
				"CHypoList::statusCheck(): m_bRunProcessLoop is false.");
		return (false);
	}

	// see if it's time to check
	time_t tNow;
	std::time(&tNow);
	if ((tNow - tLastStatusCheck) >= m_iStatusCheckInterval) {
		// get the thread status
		m_StatusMutex.lock();
		std::map<std::thread::id, bool>::iterator StatusItr;
		for (StatusItr = m_ThreadStatusMap.begin();
				StatusItr != m_ThreadStatusMap.end(); ++StatusItr) {
			// get the thread status
			bool status = static_cast<bool>(StatusItr->second);

			// at least one thread did not respond
			if (status != true) {
				m_StatusMutex.unlock();

				glassutil::CLogit::log(
						glassutil::log_level::error,
						"CHypoList::statusCheck(): At least one thread"
								" did not respond in the last"
								+ std::to_string(m_iStatusCheckInterval)
								+ "seconds.");

				return (false);
			}

			// mark check as false until next time
			// if the thread is alive, it'll mark it
			// as true again.
			StatusItr->second = false;
		}
		m_StatusMutex.unlock();

		// remember the last time we checked
		tLastStatusCheck = tNow;
	}

	// everything is awesome
	return (true);
}

const CGlass* CHypoList::getGlass() const {
	std::lock_guard < std::recursive_mutex > hypoListGuard(m_HypoListMutex);
	return (pGlass);
}

void CHypoList::setGlass(CGlass* glass) {
	std::lock_guard < std::recursive_mutex > hypoListGuard(m_HypoListMutex);
	pGlass = glass;
}

int CHypoList::getNHypo() const {
	std::lock_guard < std::recursive_mutex > vHypoGuard(m_vHypoMutex);
	return (nHypo);
}

int CHypoList::getNHypoMax() const {
	std::lock_guard < std::recursive_mutex > hypoListGuard(m_HypoListMutex);
	return (nHypoMax);
}

void CHypoList::setNHypoMax(int hypoMax) {
	std::lock_guard < std::recursive_mutex > hypoListGuard(m_HypoListMutex);
	nHypoMax = hypoMax;
}

int CHypoList::getNHypoTotal() const {
	std::lock_guard < std::recursive_mutex > vHypoGuard(m_vHypoMutex);
	return (nHypoTotal);
}

int CHypoList::getVHypoSize() const {
	std::lock_guard < std::recursive_mutex > vHypoGuard(m_vHypoMutex);
	return (vHypo.size());
}
}  // namespace glasscore<|MERGE_RESOLUTION|>--- conflicted
+++ resolved
@@ -817,11 +817,7 @@
 
 // ---------------------------------------------------------associate
 bool CHypoList::associate(std::shared_ptr<CPick> pk) {
-<<<<<<< HEAD
 	// std::lock_guard<std::recursive_mutex> listGuard(m_vHypoMutex);
-=======
-	std::lock_guard < std::recursive_mutex > listGuard(m_vHypoMutex);
->>>>>>> 6c714018
 
 	// nullcheck
 	if (pk == NULL) {
@@ -837,22 +833,7 @@
 		return (false);
 	}
 
-<<<<<<< HEAD
 	std::vector<std::shared_ptr<CHypo>> viper;
-=======
-	// are there any hypos to associate with?
-	if (vHypo.size() < 1) {
-		glassutil::CLogit::log(
-				glassutil::log_level::debug,
-				"CHypoList::associate NOASSOC idPick:"
-						+ std::to_string(pk->getIdPick()) + "; No Hypos");
-		// nope
-		return (false);
-	}
-
-	std::string pid;
-	std::vector < std::shared_ptr < CHypo >> viper;
->>>>>>> 6c714018
 
 	// compute the list of hypos to associate with
 	// (a potential hypo must be before the pick we're associating)
